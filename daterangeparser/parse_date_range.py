--- conflicted
+++ resolved
@@ -18,58 +18,6 @@
 import datetime
 import calendar
 
-<<<<<<< HEAD
-
-def check_day(tokens):
-    """Converts to int and checks a day number, ensuring it is > 1 and < 31.
-
-    """
-
-    t = int(tokens[0])
-    if t >= 1 and t <= 31:
-        return t
-    else:
-        raise ParseException()
-
-
-def month_to_number(tokens):
-    """Converts a given month in string format to the equivalent month number.
-
-    Works with strings in any case, both abbreviated (Jan) and full (January).
-
-    """
-
-    conversions = {'jan': 1,
-                   'january': 1,
-                   'feb': 2,
-                   'february': 2,
-                   'mar': 3,
-                   'march': 3,
-                   'apr': 4,
-                   'april': 4,
-                   'may': 5,
-                   'jun': 6,
-                   'june': 6,
-                   'jul': 7,
-                   'july': 7,
-                   'aug': 8,
-                   'august': 8,
-                   'sep': 9,
-                   'september': 9,
-                   'oct': 10,
-                   'october': 10,
-                   'nov': 11,
-                   'november': 11,
-                   'dec': 12,
-                   'december': 12}
-
-    month_name = tokens[0].lower()
-    return conversions[month_name]
-
-
-def post_process(res):
-    """Perform post-processing on the results of the date range parsing.
-=======
 MONTHS = {
   'jan': 1,
   'january': 1,
@@ -110,11 +58,11 @@
     return t
   else:
     raise ParseException("Couldn't parse resulting datetime")
-    
+
 def month_to_number(tokens):
   """
   Converts a given month in string format to the equivalent month number.
-  
+
   Works with strings in any case, both abbreviated (Jan) and full (January).
   """
   month_name = tokens[0].lower()
@@ -123,12 +71,12 @@
 def post_process(res, allow_implicit=True):
   """
   Perform post-processing on the results of the date range parsing.
-  
+
   At the moment this consists mainly of ensuring that any missing information is filled in.
   For example, if no years are specified at all in the string then both years are set to the
   current year, and if one part of the string includes no month or year then these are
   filled in from the other part of the string.
-  
+
   :param res: The results from the parsing operation, as returned by the parseString function
   :param allow_implicit: If implicit dates are allowed
   :return: the results with populated date information
@@ -173,202 +121,32 @@
     else:
       res['start']['day'] = res.end.day
       res['start']['month'] = res.end.month
->>>>>>> 96c7a98e
-
-    At the moment this consists mainly of ensuring that any missing information is filled in.
-    For example, if no years are specified at all in the string then both years are set to the
-    current year, and if one part of the string includes no month or year then these are
-    filled in from the other part of the string.
-
-    Arguments:
-
-    - ``res`` - The results from the parsing operation, as returned by the parseString function
-
-    """
-
-    # Get current date
-    today = datetime.date.today()
-
-    if 'start' not in res:
-        # We have a single date, not a range
-        res['start'] = {}
-
-        if 'month' not in res.end and 'day' not in res.end:
-            # We have only got a year, so go from start to end of the year
-            res['start']['year'] = res.end.year
-            res['start']['month'] = 1
-            res['start']['day'] = 1
-
-            res['end']['month'] = 12
-            res['end']['day'] = 31
-            return res
-        elif 'month' in res.end and 'day' not in res.end:
-            # special case - treat bare month as a range from start to end of
-            # month
-            if 'year' not in res.end or res.end.year == "":
-                res['start']['year'] = today.year
-                res['end']['year'] = today.year
-            else:
-                res['start']['year'] = res.end.year
-
-            res['start']['day'] = 1
-            res['start']['month'] = res.end.month
-            res['end']['day'] = calendar.monthrange(
-                res['start']['year'], res.end.month)[1]
-        else:
-            res['start']['day'] = res.end.day
-            res['start']['month'] = res.end.month
-
-            if 'year' not in res.end:
-                res['start']['year'] = today.year
-            else:
-                res['start']['year'] = res.end.year
-
-            res['end'] = None
-
-        return res
-
-    if 'month' not in res.end and 'month' not in res.start and 'day' not in res.end and 'day' not in res.start:
-        # No months or days given, just years
-        res['start']['month'] = 1
-        res['start']['day'] = 1
-
-        res['end']['month'] = 12
-        res['end']['day'] = 31
-        return res
-
-    # Sort out years
-    if 'year' not in res.end:
-        res.end['year'] = today.year
-        res.start['year'] = today.year
-    elif 'year' not in res.start:
-        res.start['year'] = res.end.year
-
-    # Sort out months
-    if 'month' not in res.start:
-        res.start['month'] = res.end.month
-
-    if 'day' not in res.start or res.start['day'] == '':
-        res.start['day'] = 1
-
-    if 'day' not in res.end or res.end['day'] == '':
-        res.end['day'] = calendar.monthrange(res.end.year, res.end.month)[1]
+
+      if 'year' not in res.end:
+        res['start']['year'] = today.year
+      else:
+        res['start']['year'] = res.end.year
+
+      res['end'] = None
 
     return res
 
-<<<<<<< HEAD
-
-def create_parser():
-    """Creates the parser using PyParsing functions."""
-
-    # Day details (day number, superscript and day name)
-    daynum = Word(nums, max=2)
-    superscript = oneOf("th rd st nd", caseless=True)
-    day = oneOf("Mon Monday Tue Tues Tuesday Wed Weds Wednesday Thu Thur Thurs Thursday Fri Friday Sat Saturday Sun Sunday", caseless=True)
-
-    full_day_string = daynum + Optional(superscript).suppress()
-    full_day_string.setParseAction(check_day)
-
-    # Month names, with abbreviations, with action to convert to equivalent
-    # month number
-    month = oneOf("Jan January Feb February Mar March Apr April May Jun June Jul July Aug August Sep September Oct October Nov November Dec December", caseless=True)
-    month.setParseAction(month_to_number)
-
-    # Year
-    year = Word(nums, exact=4)
-    year.setParseAction(lambda tokens: int(tokens[0]))
-
-    time_sep = oneOf(": .")
-    am_pm = oneOf("am pm", caseless=True)
-    hours = Word(nums, max=2)
-    mins = Word(nums, max=2)
-
-    time = hours("hour") + time_sep.suppress() + \
-        mins("mins") + Optional(am_pm)("meridian")
-
-    # Starting date
-    first_date = Group(Optional(time).suppress() & Optional(day).suppress() & Optional(
-        full_day_string("day")) & Optional(month("month")) & Optional(year("year")))
-
-    # Ending date
-    last_date = Group(Optional(time).suppress() & Optional(day).suppress() & Optional(
-        full_day_string("day")) & Optional(month("month")) & Optional(year("year")))
-
-    # Possible separators
-    separator = oneOf(u"- -- to until \u2013 \u2014 ->", caseless=True)
-
-    # Strings to completely ignore (whitespace ignored by default)
-    ignoreable_chars = oneOf(", from", caseless=True)
-
-    # Final putting together of everything
-    daterange = Optional(first_date("start") + Optional(time).suppress() +
-                         separator.suppress()) + last_date("end") + Optional(time).suppress() + stringEnd
-    daterange.ignore(ignoreable_chars)
-
-    return daterange
-
-
-def parse(text):
-    """Parses a date range string and returns the start and end as datetimes.
-
-    **Arguments:**
-
-    - ``text`` - The string to parse
-
-    **Returns:**
-
-    A tuple ``(start, end)`` where each element is a datetime object. If the string only defines a single
-    date then the tuple is ``(date, None)``. All times in the datetime objects are set to 00:00 as
-    this function only parses dates.
-
-    **Accepted formats:**
-
-    This parsing routine works with date ranges and single dates, and should work with a wide variety of
-    human-style string formats, including:
-
-    - 27th-29th June 2010
-    - 30 May to 9th Aug
-    - 3rd Jan 1980 - 2nd Jan 2013
-    - Wed 23 Jan - Sat 16 February 2013
-    - Tuesday 29 May -> Sat 2 June 2012
-    - From 27th to 29th March 1999
-    - 1--9 Jul
-    - 14th July 1988
-    - 23rd October 7:30pm
-    - From 07:30 18th Nov to 17:00 24th Nov
-
-    **Notes:**
-
-    - If an error encountered while parsing the date range then a `pyparsing.ParseException` will be raised.
-    - If no year is specified then the current year is used.
-    - All day names are ignored, so there is no checking to see whether, for example, the 23rd Jan 2013 is actually a Wednesday.
-    - All times are ignored, assuming they are placed either before or after each date, otherwise they will cause an error.
-    - The separators that are allows as part of the date range are `to`, `until`, `-`, `--` and `->`, plus the unicode em and en dashes.
-    - Other punctuation, such as commas, is ignored.
-
-    """
-    parser = create_parser()
-
-    # print text
-    result = parser.parseString(text)
-    # print result.dump()
-    # print "----------"
-    res = post_process(result)
-    # print res.dump()
-
-    # Create standard dd/mm/yyyy strings and then convert to Python datetime
-    # objects
-    try:
-        start_str = "%(day)s/%(month)s/%(year)s" % res.start
-        start_datetime = datetime.datetime.strptime(start_str, "%d/%m/%Y")
-=======
+  if 'month' not in res.end and 'month' not in res.start and 'day' not in res.end and 'day' not in res.start:
+    # No months or days given, just years
+    res['start']['month'] = 1
+    res['start']['day'] = 1
+
+    res['end']['month'] = 12
+    res['end']['day'] = 31
+    return res
+
   # Sort out years
   if 'year' not in res.end:
     res.end['year'] = today.year
     res.start['year'] = today.year
   elif 'year' not in res.start:
     res.start['year'] = res.end.year
-    
+
   # Sort out months
   if 'month' not in res.start:
     res.start['month'] = res.end.month
@@ -379,35 +157,35 @@
   if res.end.month and ('day' not in res.end or res.end['day'] == ''):
 
     res.end['day'] = calendar.monthrange(res.end.year, res.end.month)[1]
-  
+
   return res
 
 def create_parser():
   """Creates the parser using PyParsing functions."""
-  
+
   # Day details (day number, superscript and day name)
   daynum = Word(nums, max=2)
   superscript = oneOf("th rd st nd", caseless=True)
   day = oneOf("Mon Monday Tue Tues Tuesday Wed Weds Wednesday Thu Thur Thurs Thursday Fri Friday Sat Saturday Sun Sunday", caseless=True)
-  
+
   full_day_string = daynum + Optional(superscript).suppress()
   full_day_string.setParseAction(check_day)
-  
+
   # Month names, with abbreviations, with action to convert to equivalent month number
   month = oneOf(MONTHS.keys(), caseless=True) + Optional(Literal(".").suppress())
   month.setParseAction(month_to_number)
-  
+
   # Year
   year = Word(nums, exact=4)
   year.setParseAction(lambda tokens: int(tokens[0]))
-  
+
   time_sep = oneOf(": .")
   am_pm = oneOf("am pm", caseless=True)
   hours = Word(nums, max=2)
   mins = Word(nums, max=2)
-  
+
   time = hours("hour") + time_sep.suppress() + mins("mins") + Optional(am_pm)("meridian")
-  
+
   # date pattern
   date = (
     Optional(time).suppress() & Optional(day).suppress() & Optional(full_day_string("day")) &
@@ -416,10 +194,10 @@
 
   # Possible separators
   separator = oneOf(u"- -- to until through till untill \u2013 \u2014 ->", caseless=True)
-  
+
   # Strings to completely ignore (whitespace ignored by default)
   ignoreable_chars = oneOf(", from starting beginning of", caseless=True)
-  
+
   # Final putting together of everything
   daterange = (
     Optional(date("start") + Optional(time).suppress() + separator.suppress()) +
@@ -434,10 +212,10 @@
   Parses a date range string and returns the start and end as datetimes.
 
   **Accepted formats:**
-  
+
   This parsing routine works with date ranges and single dates, and should work with a wide variety of
   human-style string formats, including:
-  
+
   - 27th-29th June 2010
   - 30 May to 9th Aug
   - 3rd Jan 1980 - 2nd Jan 2013
@@ -448,9 +226,9 @@
   - 14th July 1988
   - 23rd October 7:30pm
   - From 07:30 18th Nov to 17:00 24th Nov
-  
+
   **Notes:**
-  
+
   - If an error encountered while parsing the date range then a `pyparsing.ParseException` will be raised.
   - If no year is specified then the current year is used.
   - All day names are ignored, so there is no checking to see whether, for example, the 23rd Jan 2013 is actually a Wednesday.
@@ -466,14 +244,14 @@
            this function only parses dates.
   """
   parser = create_parser()
-  
+
   #print text
   result = parser.parseString(text)
   #print result.dump()
   #print "----------"
   res = post_process(result, allow_implicit)
   #print res.dump()
-  
+
   # Create standard dd/mm/yyyy strings and then convert to Python datetime objects
 
   if 'year' not in res.start:
@@ -485,7 +263,7 @@
     start_datetime = datetime.datetime.strptime(start_str, "%d/%m/%Y")
   except ValueError:
     raise ParseException("Couldn't parse resulting datetime")
-  
+
   if res.end is None:
     return (start_datetime, None)
   elif not res.end:
@@ -496,75 +274,36 @@
         res.end["month"] = res.start["month"]
       end_str = "%(day)s/%(month)s/%(year)s" % res.end
       end_datetime = datetime.datetime.strptime(end_str, "%d/%m/%Y")
->>>>>>> 96c7a98e
     except ValueError:
-        raise ParseException("Couldn't parse resulting datetime")
-
-    if res.end is None:
-        return (start_datetime, None)
-    else:
-        try:
-            end_str = "%(day)s/%(month)s/%(year)s" % res.end
-            end_datetime = datetime.datetime.strptime(end_str, "%d/%m/%Y")
-        except ValueError:
-            raise ParseException("Couldn't parse resulting datetime")
-
-        return (start_datetime, end_datetime)
-
+      raise ParseException("Couldn't parse resulting datetime")
+
+    return (start_datetime, end_datetime)
 
 def interactive_test():
-<<<<<<< HEAD
-    """Sets up an interactive loop for testing date strings."""
-    while True:
-        text = raw_input("Enter a date range string (or 'quit'): ")
-        if text.lower() == 'quit':
-            break
-
-        # Get the PyParsing parser
-        daterange = create_parser()
-
-        res = daterange.parseString(text)
-
-        res = post_process(res)
-
-        start_str = "%(day)s/%(month)s/%(year)s" % res.start
-        end_str = "%(day)s/%(month)s/%(year)s" % res.end
-
-        start_datetime = datetime.datetime.strptime(start_str, "%d/%m/%Y")
-        end_datetime = datetime.datetime.strptime(end_str, "%d/%m/%Y")
-
-        print(text)
-        print("From: %s" % start_str)
-        print("To: %s" % end_str)
-        print(start_datetime)
-        print(end_datetime)
-    print("----")
-=======
   """Sets up an interactive loop for testing date strings."""
   while True:
     text = raw_input("Enter a date range string (or 'quit'): ")
     if text.lower() == 'quit':
       break
-      
+
     # Get the PyParsing parser
     daterange = create_parser()
-    
-    
+
+
     res = daterange.parseString(text)
-    
+
     res = post_process(res)
-    
+
     start_str = "%(day)s/%(month)s/%(year)s" % res.start
     end_str = "%(day)s/%(month)s/%(year)s" % res.end
-    
+
     start_datetime = datetime.datetime.strptime(start_str, "%d/%m/%Y")
     end_datetime = datetime.datetime.strptime(end_str, "%d/%m/%Y")
-    
+
     print(text)
     print("From: %s" % start_str)
     print("To: %s" % end_str)
     print(start_datetime)
     print(end_datetime)
   print("----")
-  #print res.dump()
->>>>>>> 96c7a98e
+  #print res.dump()